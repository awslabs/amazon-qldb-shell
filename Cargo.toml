[package]
name = "amazon_qldb_shell"
<<<<<<< HEAD
version = "2.0.0"
authors = ["Amazon Web Services"]
=======
version = "2.0.0-alpha7"
authors = ["Marc Bowes <bowes@amazon.com>"]
>>>>>>> f908c3eb
edition = "2018"

# See more keys and their definitions at https://doc.rust-lang.org/cargo/reference/manifest.html

[dependencies]
amazon-qldb-driver = { git = "https://github.com/awslabs/amazon-qldb-driver-rust", branch = "main" }
rusoto_core = "0.46.0"
rusoto_qldb_session = "0.46.0"
rustyline = "8.0.0"
dirs = "3.0.1"
structopt = "0.3.21"
ion-rs = "0.5"
ion-c-sys = "0.4.7"
chrono = "0.4.19"
async-trait = "0.1.50"
rustyline-derive = "0.4.0"
itertools = "0.10.0"
thiserror = "1.0.24"
anyhow = "1.0.39"
tokio = "1.4.0"
toml = "0.5.8"
serde = "1.0.125"
pest = "2.1.3"
pest_derive = "2.1.0"
tracing = { version = "0.1.25" }
tracing-subscriber = { version = "0.2.16", features = ["fmt"] }
comfy-table = "2.1.0"
bigdecimal = "0.2.0"
smallvec = "1.6.1"
atty = "0.2.14"

[dev-dependencies]
tempdir = "0.3"

[[bin]]
name = "qldb"
path = "src/main.rs"<|MERGE_RESOLUTION|>--- conflicted
+++ resolved
@@ -1,12 +1,7 @@
 [package]
 name = "amazon_qldb_shell"
-<<<<<<< HEAD
-version = "2.0.0"
+version = "2.0.0-alpha7"
 authors = ["Amazon Web Services"]
-=======
-version = "2.0.0-alpha7"
-authors = ["Marc Bowes <bowes@amazon.com>"]
->>>>>>> f908c3eb
 edition = "2018"
 
 # See more keys and their definitions at https://doc.rust-lang.org/cargo/reference/manifest.html
