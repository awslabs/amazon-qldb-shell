--- conflicted
+++ resolved
@@ -14,13 +14,8 @@
 aws-http = "0.15.0"
 aws-smithy-client = { version = "0.47.0", features = ["client-hyper", "rustls", "rt-tokio"] }
 aws-smithy-http = { version = "0.45.0", features = ["rt-tokio"] }
-<<<<<<< HEAD
 aws-smithy-http-tower = "0.47.0"
-aws-types = "0.15.0"
-=======
-aws-smithy-http-tower = "0.45.0"
 aws-types = "0.47.0"
->>>>>>> 9cfd7340
 aws-config = "0.15.0"
 tower = "0.4.13"
 http = "0.2.8"
