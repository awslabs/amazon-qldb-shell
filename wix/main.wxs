--- conflicted
+++ resolved
@@ -33,10 +33,6 @@
 <?include $(sys.CURRENTDIR)Includes\wixvariables.wxi ?>
 
 <Wix xmlns='http://schemas.microsoft.com/wix/2006/wi'>
-<<<<<<< HEAD
-
-=======
->>>>>>> 59cbf89e
     <Product
         Id='*'
         Name='Amazon QLDB Shell'
