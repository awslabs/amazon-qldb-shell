--- conflicted
+++ resolved
@@ -31,13 +31,8 @@
 rustyline-derive = "0.4.0"
 itertools = "0.10.0"
 thiserror = "1.0.25"
-<<<<<<< HEAD
-anyhow = "1.0.39"
+anyhow = "1.0.43"
 tokio = "1.10.0"
-=======
-anyhow = "1.0.43"
-tokio = "1.9.0"
->>>>>>> 39a308e5
 toml = "0.5.8"
 serde = "1.0.127"
 tracing = { version = "0.1.25", features = ["log"] }
